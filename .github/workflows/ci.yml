name: CI

on:
  push:
    branches: [ main ]
  pull_request:
    branches: [ main ]

concurrency:
  group: ${{ github.workflow }}-${{ github.ref }}
  cancel-in-progress: true

env:
  CARGO_TERM_COLOR: always
  RUST_BACKTRACE: 1
  RUSTC_WRAPPER: sccache
  SCCACHE_GHA_ENABLED: "true"

jobs:
  # Phase 1: Fast checks that run in parallel (non-blocking)
  code-quality:
    name: Code Quality (Lint & Format)
    runs-on: ubuntu-latest
    steps:
      - uses: actions/checkout@v4
      
      - name: Setup Rust with sccache
        uses: ./.github/actions/setup-rust-sccache
        with:
          toolchain: stable
          components: rustfmt, clippy
      
      # Check formatting first (fastest check)
      - name: Check formatting
        run: cargo fmt --all -- --check
      
      # Run clippy (uses sccache for compilation)
      - name: Run clippy
        run: cargo clippy --all-targets --all-features -- -D warnings
      
      - name: Show sccache statistics
        run: sccache --show-stats
        if: always()

  # Phase 1 (parallel): Documentation - runs early but doesn't block pipeline
  docs:
    name: Documentation
    runs-on: ubuntu-latest
    steps:
      - uses: actions/checkout@v4
      
      - name: Setup Rust with sccache
        uses: ./.github/actions/setup-rust-sccache
        with:
          toolchain: stable
      
      - name: Build documentation
        run: cargo doc --no-deps --all-features
        env:
          RUSTDOCFLAGS: -D warnings
      
      - name: Show sccache statistics
        run: sccache --show-stats
        if: always()

  # Phase 2: Build on different platforms/toolchains
  build:
    name: Build (${{ matrix.os }}, ${{ matrix.rust }})
    runs-on: ${{ matrix.os }}
    needs: code-quality
    strategy:
      fail-fast: false
      matrix:
<<<<<<< HEAD
        os: [ubuntu-latest]
        rust: [stable, nightly]
        # Future: add windows-latest, macos-latest when platform-specific code is ready
=======
        rust: [stable]
>>>>>>> 988313b0
    steps:
      - uses: actions/checkout@v4
      
      - name: Setup Rust with sccache
        uses: ./.github/actions/setup-rust-sccache
        with:
          toolchain: ${{ matrix.rust }}
      
      - name: Build library
        run: cargo build --verbose --all-features
      
      - name: Build tests
        run: cargo build --tests --verbose --all-features
      
      - name: Build benches
        run: cargo build --benches --verbose --all-features
        if: matrix.rust == 'stable'
      
      - name: Show sccache statistics
        run: sccache --show-stats
        if: always()

  # Phase 3: Run tests (uses cached builds from previous phase)
  test:
    name: Test (${{ matrix.os }}, ${{ matrix.rust }})
    runs-on: ${{ matrix.os }}
    needs: build
    strategy:
      fail-fast: false
      matrix:
        os: [ubuntu-latest]
        rust: [stable, nightly]
    steps:
      - uses: actions/checkout@v4
      
      - name: Setup Rust with sccache
        uses: ./.github/actions/setup-rust-sccache
        with:
          toolchain: ${{ matrix.rust }}
      
      - name: Run tests
        run: cargo test --verbose --all-features
      
      - name: Run doc tests
        run: cargo test --doc --all-features
      
      - name: Show sccache statistics
        run: sccache --show-stats
        if: always()
<|MERGE_RESOLUTION|>--- conflicted
+++ resolved
@@ -71,13 +71,6 @@
     strategy:
       fail-fast: false
       matrix:
-<<<<<<< HEAD
-        os: [ubuntu-latest]
-        rust: [stable, nightly]
-        # Future: add windows-latest, macos-latest when platform-specific code is ready
-=======
-        rust: [stable]
->>>>>>> 988313b0
     steps:
       - uses: actions/checkout@v4
       
