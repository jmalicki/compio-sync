name: CI

on:
  push:
    branches: [ main, develop ]
  pull_request:
    branches: [ main ]

concurrency:
  group: ${{ github.workflow }}-${{ github.ref }}
  cancel-in-progress: true

env:
  RUST_BACKTRACE: 1
  CARGO_TERM_COLOR: always
  RUST_BACKTRACE: 1
  RUSTC_WRAPPER: sccache
  SCCACHE_GHA_ENABLED: "true"

jobs:
<<<<<<< HEAD
  # Test on multiple platforms
  test:
    name: Test on ${{ matrix.os }}
    runs-on: ${{ matrix.os }}
    strategy:
      fail-fast: false
      matrix:
        os: [ubuntu-latest, windows-latest, macos-latest]
        rust: [stable, nightly]
        include:
          # Linux-specific configuration
          - os: ubuntu-latest
            platform_name: Linux
            
          # Windows-specific configuration
          - os: windows-latest
            platform_name: Windows
            
          # macOS-specific configuration
          - os: macos-latest
            platform_name: macOS

    steps:
      - uses: actions/checkout@v4
      
      - name: Install Rust ${{ matrix.rust }}
        uses: dtolnay/rust-toolchain@master
        with:
          toolchain: ${{ matrix.rust }}
          
      - name: Cache cargo registry
        uses: actions/cache@v4
        with:
          path: ~/.cargo/registry
          key: ${{ runner.os }}-cargo-registry-${{ hashFiles('**/Cargo.lock') }}
          
      - name: Cache cargo index
        uses: actions/cache@v4
        with:
          path: ~/.cargo/git
          key: ${{ runner.os }}-cargo-index-${{ hashFiles('**/Cargo.lock') }}
          
      - name: Cache target directory
        uses: actions/cache@v4
        with:
          path: target
          key: ${{ runner.os }}-target-${{ matrix.rust }}-${{ hashFiles('**/Cargo.lock') }}
          
      # Check kernel version on Linux
      - name: Check Linux kernel version
        if: matrix.os == 'ubuntu-latest'
        run: |
          echo "Kernel version:"
          uname -r
          echo "This will determine if io_uring futex operations are available (requires 6.7+)"
        
      # Check Windows version
      - name: Check Windows version
        if: matrix.os == 'windows-latest'
        run: |
          systeminfo | findstr /B /C:"OS Name" /C:"OS Version"
        
      - name: Build
        run: cargo build --verbose --all-features
        
      - name: Run tests
        run: cargo test --verbose --all-features
        
      - name: Run platform-specific tests (Linux)
        if: matrix.os == 'ubuntu-latest' && matrix.rust == 'stable'
        run: cargo test --test linux_specific --verbose
        continue-on-error: true  # May not exist yet
        
      - name: Run platform-specific tests (Windows)
        if: matrix.os == 'windows-latest' && matrix.rust == 'stable'
        run: cargo test --test windows_specific --verbose
        continue-on-error: true  # May not exist yet
        
      - name: Run doc tests
        run: cargo test --doc --verbose
        
  # Stress tests (longer running)
  stress:
    name: Stress tests on ${{ matrix.os }}
    runs-on: ${{ matrix.os }}
    strategy:
      fail-fast: false
      matrix:
        os: [ubuntu-latest, windows-latest, macos-latest]
    steps:
      - uses: actions/checkout@v4
      
      - name: Install Rust stable
        uses: dtolnay/rust-toolchain@stable
        
      - name: Run stress tests
        run: cargo test --release --test stress --verbose -- --test-threads=1 --nocapture
        timeout-minutes: 30
        continue-on-error: true  # May not exist yet
        env:
          STRESS_TEST_ITERATIONS: 100
          
  # Cross-compilation check
  cross-compile:
    name: Cross-compile check
    runs-on: ubuntu-latest
    strategy:
      matrix:
        target:
          - x86_64-unknown-linux-gnu
          - aarch64-unknown-linux-gnu
          - x86_64-pc-windows-gnu
          - x86_64-apple-darwin
    steps:
      - uses: actions/checkout@v4
      
      - name: Install Rust
        uses: dtolnay/rust-toolchain@stable
        with:
          targets: ${{ matrix.target }}
          
      - name: Check build for ${{ matrix.target }}
        run: cargo check --target ${{ matrix.target }}
        
  # Linting
  lint:
    name: Lint and format
    runs-on: ubuntu-latest
    steps:
      - uses: actions/checkout@v4
      
      - name: Install Rust
        uses: dtolnay/rust-toolchain@stable
        with:
          components: rustfmt, clippy
          
      - name: Check formatting
        run: cargo fmt -- --check
        
      - name: Run clippy
        run: cargo clippy --all-targets --all-features -- -D warnings
        
  # Documentation
=======
  # Phase 1: Fast checks that run in parallel (non-blocking)
  code-quality:
    name: Code Quality (Lint & Format)
    runs-on: ubuntu-latest
    steps:
      - uses: actions/checkout@v4
      
      - name: Setup Rust with sccache
        uses: ./.github/actions/setup-rust-sccache
        with:
          toolchain: stable
          components: rustfmt, clippy
      
      # Check formatting first (fastest check)
      - name: Check formatting
        run: cargo fmt --all -- --check
      
      # Run clippy (uses sccache for compilation)
      - name: Run clippy
        run: cargo clippy --all-targets --all-features -- -D warnings
      
      - name: Show sccache statistics
        run: sccache --show-stats
        if: always()

  # Phase 1 (parallel): Documentation - runs early but doesn't block pipeline
>>>>>>> 20afe594
  docs:
    name: Documentation
    runs-on: ubuntu-latest
    steps:
      - uses: actions/checkout@v4
<<<<<<< HEAD
      
      - name: Install Rust
        uses: dtolnay/rust-toolchain@stable
        
      - name: Build docs
        run: cargo doc --no-deps --all-features
        env:
          RUSTDOCFLAGS: -D warnings
          
  # Summary
  ci-success:
    name: CI Success
    needs: [test, stress, cross-compile, lint, docs]
    runs-on: ubuntu-latest
    steps:
      - name: Report success
        run: echo "All CI checks passed! ✅"
=======
      
      - name: Setup Rust with sccache
        uses: ./.github/actions/setup-rust-sccache
        with:
          toolchain: stable
      
      - name: Build documentation
        run: cargo doc --no-deps --all-features
        env:
          RUSTDOCFLAGS: -D warnings
      
      - name: Show sccache statistics
        run: sccache --show-stats
        if: always()

  # Phase 2: Build on different platforms/toolchains
  build:
    name: Build (${{ matrix.os }}, ${{ matrix.rust }})
    runs-on: ${{ matrix.os }}
    needs: code-quality
    strategy:
      fail-fast: false
      matrix:
        os: [ubuntu-latest]
        rust: [stable, nightly]
        # Future: add windows-latest, macos-latest when platform-specific code is ready
    steps:
      - uses: actions/checkout@v4
      
      - name: Setup Rust with sccache
        uses: ./.github/actions/setup-rust-sccache
        with:
          toolchain: ${{ matrix.rust }}
      
      - name: Build library
        run: cargo build --verbose --all-features
      
      - name: Build tests
        run: cargo build --tests --verbose --all-features
      
      - name: Build benches
        run: cargo build --benches --verbose --all-features
        if: matrix.rust == 'stable'
      
      - name: Show sccache statistics
        run: sccache --show-stats
        if: always()

  # Phase 3: Run tests (uses cached builds from previous phase)
  test:
    name: Test (${{ matrix.os }}, ${{ matrix.rust }})
    runs-on: ${{ matrix.os }}
    needs: build
    strategy:
      fail-fast: false
      matrix:
        os: [ubuntu-latest]
        rust: [stable, nightly]
    steps:
      - uses: actions/checkout@v4
      
      - name: Setup Rust with sccache
        uses: ./.github/actions/setup-rust-sccache
        with:
          toolchain: ${{ matrix.rust }}
      
      - name: Run tests
        run: cargo test --verbose --all-features
      
      - name: Run doc tests
        run: cargo test --doc --all-features
      
      - name: Show sccache statistics
        run: sccache --show-stats
        if: always()
>>>>>>> 20afe594
<|MERGE_RESOLUTION|>--- conflicted
+++ resolved
@@ -2,7 +2,7 @@
 
 on:
   push:
-    branches: [ main, develop ]
+    branches: [ main ]
   pull_request:
     branches: [ main ]
 
@@ -11,158 +11,12 @@
   cancel-in-progress: true
 
 env:
-  RUST_BACKTRACE: 1
   CARGO_TERM_COLOR: always
   RUST_BACKTRACE: 1
   RUSTC_WRAPPER: sccache
   SCCACHE_GHA_ENABLED: "true"
 
 jobs:
-<<<<<<< HEAD
-  # Test on multiple platforms
-  test:
-    name: Test on ${{ matrix.os }}
-    runs-on: ${{ matrix.os }}
-    strategy:
-      fail-fast: false
-      matrix:
-        os: [ubuntu-latest, windows-latest, macos-latest]
-        rust: [stable, nightly]
-        include:
-          # Linux-specific configuration
-          - os: ubuntu-latest
-            platform_name: Linux
-            
-          # Windows-specific configuration
-          - os: windows-latest
-            platform_name: Windows
-            
-          # macOS-specific configuration
-          - os: macos-latest
-            platform_name: macOS
-
-    steps:
-      - uses: actions/checkout@v4
-      
-      - name: Install Rust ${{ matrix.rust }}
-        uses: dtolnay/rust-toolchain@master
-        with:
-          toolchain: ${{ matrix.rust }}
-          
-      - name: Cache cargo registry
-        uses: actions/cache@v4
-        with:
-          path: ~/.cargo/registry
-          key: ${{ runner.os }}-cargo-registry-${{ hashFiles('**/Cargo.lock') }}
-          
-      - name: Cache cargo index
-        uses: actions/cache@v4
-        with:
-          path: ~/.cargo/git
-          key: ${{ runner.os }}-cargo-index-${{ hashFiles('**/Cargo.lock') }}
-          
-      - name: Cache target directory
-        uses: actions/cache@v4
-        with:
-          path: target
-          key: ${{ runner.os }}-target-${{ matrix.rust }}-${{ hashFiles('**/Cargo.lock') }}
-          
-      # Check kernel version on Linux
-      - name: Check Linux kernel version
-        if: matrix.os == 'ubuntu-latest'
-        run: |
-          echo "Kernel version:"
-          uname -r
-          echo "This will determine if io_uring futex operations are available (requires 6.7+)"
-        
-      # Check Windows version
-      - name: Check Windows version
-        if: matrix.os == 'windows-latest'
-        run: |
-          systeminfo | findstr /B /C:"OS Name" /C:"OS Version"
-        
-      - name: Build
-        run: cargo build --verbose --all-features
-        
-      - name: Run tests
-        run: cargo test --verbose --all-features
-        
-      - name: Run platform-specific tests (Linux)
-        if: matrix.os == 'ubuntu-latest' && matrix.rust == 'stable'
-        run: cargo test --test linux_specific --verbose
-        continue-on-error: true  # May not exist yet
-        
-      - name: Run platform-specific tests (Windows)
-        if: matrix.os == 'windows-latest' && matrix.rust == 'stable'
-        run: cargo test --test windows_specific --verbose
-        continue-on-error: true  # May not exist yet
-        
-      - name: Run doc tests
-        run: cargo test --doc --verbose
-        
-  # Stress tests (longer running)
-  stress:
-    name: Stress tests on ${{ matrix.os }}
-    runs-on: ${{ matrix.os }}
-    strategy:
-      fail-fast: false
-      matrix:
-        os: [ubuntu-latest, windows-latest, macos-latest]
-    steps:
-      - uses: actions/checkout@v4
-      
-      - name: Install Rust stable
-        uses: dtolnay/rust-toolchain@stable
-        
-      - name: Run stress tests
-        run: cargo test --release --test stress --verbose -- --test-threads=1 --nocapture
-        timeout-minutes: 30
-        continue-on-error: true  # May not exist yet
-        env:
-          STRESS_TEST_ITERATIONS: 100
-          
-  # Cross-compilation check
-  cross-compile:
-    name: Cross-compile check
-    runs-on: ubuntu-latest
-    strategy:
-      matrix:
-        target:
-          - x86_64-unknown-linux-gnu
-          - aarch64-unknown-linux-gnu
-          - x86_64-pc-windows-gnu
-          - x86_64-apple-darwin
-    steps:
-      - uses: actions/checkout@v4
-      
-      - name: Install Rust
-        uses: dtolnay/rust-toolchain@stable
-        with:
-          targets: ${{ matrix.target }}
-          
-      - name: Check build for ${{ matrix.target }}
-        run: cargo check --target ${{ matrix.target }}
-        
-  # Linting
-  lint:
-    name: Lint and format
-    runs-on: ubuntu-latest
-    steps:
-      - uses: actions/checkout@v4
-      
-      - name: Install Rust
-        uses: dtolnay/rust-toolchain@stable
-        with:
-          components: rustfmt, clippy
-          
-      - name: Check formatting
-        run: cargo fmt -- --check
-        
-      - name: Run clippy
-        run: cargo clippy --all-targets --all-features -- -D warnings
-        
-  # Documentation
-=======
   # Phase 1: Fast checks that run in parallel (non-blocking)
   code-quality:
     name: Code Quality (Lint & Format)
@@ -189,31 +43,11 @@
         if: always()
 
   # Phase 1 (parallel): Documentation - runs early but doesn't block pipeline
->>>>>>> 20afe594
   docs:
     name: Documentation
     runs-on: ubuntu-latest
     steps:
       - uses: actions/checkout@v4
-<<<<<<< HEAD
-      
-      - name: Install Rust
-        uses: dtolnay/rust-toolchain@stable
-        
-      - name: Build docs
-        run: cargo doc --no-deps --all-features
-        env:
-          RUSTDOCFLAGS: -D warnings
-          
-  # Summary
-  ci-success:
-    name: CI Success
-    needs: [test, stress, cross-compile, lint, docs]
-    runs-on: ubuntu-latest
-    steps:
-      - name: Report success
-        run: echo "All CI checks passed! ✅"
-=======
       
       - name: Setup Rust with sccache
         uses: ./.github/actions/setup-rust-sccache
@@ -289,4 +123,3 @@
       - name: Show sccache statistics
         run: sccache --show-stats
         if: always()
->>>>>>> 20afe594
